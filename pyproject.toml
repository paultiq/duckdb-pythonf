# pyproject.toml: contains most project, build, linting, formatting and ci configuration

######################################################################################################
# PROJECT CONFIG
######################################################################################################

[project]
name = "duckdb"
dynamic = ["version"]
description = "DuckDB in-process database"
readme = "README.md"
keywords = ["DuckDB", "Database", "SQL", "OLAP"]
requires-python = ">=3.9.0"
classifiers = [
    "Development Status :: 3 - Alpha",
    "License :: OSI Approved :: MIT License",
    "Operating System :: OS Independent",
    "Topic :: Database",
    "Topic :: Database :: Database Engines/Servers",
    "Topic :: Scientific/Engineering",
    "Intended Audience :: Developers",
    "Intended Audience :: Education",
    "Intended Audience :: Information Technology",
    "Intended Audience :: Science/Research",
    "Programming Language :: Python",
    "Programming Language :: Python :: 3",
    "Programming Language :: Python :: 3 :: Only",
    "Programming Language :: Python :: 3.9",
    "Programming Language :: Python :: 3.10",
    "Programming Language :: Python :: 3.11",
    "Programming Language :: Python :: 3.12",
    "Programming Language :: Python :: 3.13",
    "Programming Language :: C++",
]
authors = [{name = "DuckDB Foundation"}]
maintainers = [{name = "DuckDB Foundation"}]

[project.urls]
Documentation = "https://duckdb.org/docs/stable/clients/python/overview"
Source = "https://github.com/duckdb/duckdb-python"
Issues = "https://github.com/duckdb/duckdb-python/issues"
Changelog = "https://github.com/duckdb/duckdb/releases"

[project.optional-dependencies]
all = [ # users can install duckdb with 'duckdb[all]', which will install this list
    "ipython", # used in duckdb.query_graph
    "fsspec",  # used in duckdb.filesystem
    "numpy",   # used in duckdb.experimental.spark and in duckdb.fetchnumpy()
    "pandas; python_version < '3.14'",  # used for pandas dataframes all over the place
    "pyarrow; python_version < '3.14'", # used for pyarrow support
    "adbc_driver_manager; python_version < '3.14'", # for the adbc driver (TODO: this should live under the duckdb package)
]

######################################################################################################
# BUILD CONFIG
#
# Includes config used for building wheels, sdists and for installing
# Tools: scikit-build-core and cmake
######################################################################################################

[build-system]
build-backend = "duckdb_packaging.build_backend"
backend-path = ["./"]
requires = [
    "scikit-build-core>=0.11.4",
	"pybind11[global]>=2.6.0",
    "setuptools_scm>=8.0",
]

[tool.scikit-build]
minimum-version = "0.10"
cmake.version = ">=3.29.0"
ninja.version = ">=1.10"
ninja.make-fallback = false
metadata.version.provider = "scikit_build_core.metadata.setuptools_scm"

[tool.scikit-build.wheel]
cmake = true
packages.duckdb = "duckdb"

[tool.scikit-build.cmake.define]
CORE_EXTENSIONS = "core_functions;json;parquet;icu;jemalloc"

[tool.setuptools_scm]
version_scheme = "duckdb_packaging.setuptools_scm_version:version_scheme"
local_scheme = "no-local-version"
fallback_version = "0.0.1.dev1"

# Override: if COVERAGE is set then:
# - we create a RelWithDebInfo build
# - we make sure we use a persistent build dir so we get access to the .gcda files
# - we build the extension with --coverage
# note: unity builds should be enabled to speeds things up (and use significantly less space)
[[tool.scikit-build.overrides]]
if.env.COVERAGE = true
cmake.build-type = "RelWithDebInfo"
build-dir  = "build/coverage/"

# Separate override because we have to append to cmake.define with `inherit` in order not to overwrite other defines.
#   see https://scikit-build-core.readthedocs.io/en/latest/configuration/overrides.html#inheriting-for-tables-and-arrays
[[tool.scikit-build.overrides]]
if.env.COVERAGE = true
inherit.cmake.define = "append"
cmake.define.CMAKE_CXX_FLAGS = "--coverage -O0"
cmake.define.CMAKE_C_FLAGS = "--coverage -O0"
cmake.define.CMAKE_SHARED_LINKER_FLAGS = "--coverage"

# Override: if we're in editable mode then make sure a build dir is set. Note that COVERAGE runs have their own
#   build-dir, and we don't want to interfere with that. We're also disabling unity builds to help with debugging.
[[tool.scikit-build.overrides]]
if.state = "editable"
if.env.COVERAGE = false
build-dir = "build/debug/"
editable.rebuild = true
editable.mode = "redirect"
cmake.build-type = "Debug"

# Separate override because we have to append to cmake.define with `inherit` in order not to overwrite other defines.
#   see https://scikit-build-core.readthedocs.io/en/latest/configuration/overrides.html#inheriting-for-tables-and-arrays
[[tool.scikit-build.overrides]]
if.state = "editable"
if.env.COVERAGE = false
inherit.cmake.define = "append"
cmake.define.DISABLE_UNITY = "1"

[tool.scikit-build.sdist]
include = [
    "README.md",
    "LICENSE",

    # Build configuration
    "pyproject.toml",
    "CMakeLists.txt",
    "cmake/**",

    # Source code
    "src/**",
    "duckdb/**",
    "duckdb_packaging/**",
    "adbc_driver_duckdb/**",

    # Generated during sdist build, contains git describe string for duckdb
    "duckdb_packaging/duckdb_version.txt",

    # -------------- DuckDB submodule includes
    # Core DuckDB source and build system
    "external/duckdb/LICENSE",
    "external/duckdb/src/**",
    "external/duckdb/CMakeLists.txt",
    "external/duckdb/DuckDBConfig.cmake.in",
    "external/duckdb/DuckDBConfigVersion.cmake.in",

    # Third-party libraries and extensions
    "external/duckdb/third_party/**",
    "external/duckdb/extension/**",

    # Can't avoid including a small subset of ./tools and ./.github
    "external/duckdb/tools/CMakeLists.txt",
    "external/duckdb/tools/utils/test_platform.cpp",
    "external/duckdb/.github/config/out_of_tree_extensions.cmake",
    "external/duckdb/.github/config/in_tree_extensions.cmake",
]
exclude = [
    "/*",
    "/.*",
]

######################################################################################################
# TEST AND DEV DEPENDENCY CONFIG
#
# !!! HERE BE (CI) DRAGONS !!!
#
# This section has dependency groups for testing and development. Tread carefully, the current setup makes sure that
# test dependencies can be installed on as many platforms we build wheel for. Especially picky are:
# - tensorflow: we can only run tests on cp39-cp311, for osx there is no tensorflow-cpu, for windows we need
#          tensorflow-cpu-aws and there is no distribution availalbe for Linux aarch64.
# - torch: since we can't use gpu acceleration, we need to rely on torch-cpu, which isn't available on pypi. We use
#          `tool.uv.index` and `tool.uv.sources` to make sure the official pytorch index is used. Even there, we don't
#          have a wheel available for x86_64 OSX + cp313.
# - numpy: tensorflow doesn't play nice with numpy>2 so for every platform that can run tensorflow (cp39-cp311) we use
#          numpy<2. numpy<2 has no wheels for cp31[2|3], meaning an sdist will be used. However, on Windows amd64 +
#          cp313 this results in a segfault / access violation. To get around this, we install numpy>=2 on all >=cp312
#          platforms.
######################################################################################################

[tool.uv]
default-groups = ["dev"]
# `tool.uv.environments` and `tool.uv.required-environments` are used for dependency resolving. These settings should
# make sure that all test and dev dependencies can be resolved on these platforms, which are all platforms we currently
# build wheels for.
# See https://docs.astral.sh/uv/concepts/resolution/#universal-resolution
environments = [ # no need to resolve packages beyond these platforms with uv...
    "python_version >= '3.9' and sys_platform == 'darwin' and platform_machine == 'arm64'",
    "python_version >= '3.9' and sys_platform == 'darwin' and platform_machine == 'x86_64'",
    "python_version >= '3.9' and sys_platform == 'win32' and platform_machine == 'AMD64'",
    "python_version >= '3.9' and sys_platform == 'linux' and platform_machine == 'x86_64'",
    "python_version >= '3.9' and sys_platform == 'linux' and platform_machine == 'aarch64'",
]
required-environments = [ # ... but do always resolve for all of them
    "python_version >= '3.9' and sys_platform == 'darwin' and platform_machine == 'arm64'",
    "python_version >= '3.9' and sys_platform == 'darwin' and platform_machine == 'x86_64'",
    "python_version >= '3.9' and sys_platform == 'win32' and platform_machine == 'AMD64'",
    "python_version >= '3.9' and sys_platform == 'linux' and platform_machine == 'x86_64'",
    "python_version >= '3.9' and sys_platform == 'linux' and platform_machine == 'aarch64'",
]
prerelease = "if-necessary-or-explicit" # for 3.14

# We just need pytorch for tests, wihtout GPU acceleration. PyPI doesn't host a cpu-only version for Linux, so we have
# to configure the index url for cpu-only pytorch manually
[[tool.uv.index]]
name = "pytorch-cpu"
url = "https://download.pytorch.org/whl/cpu"
explicit = true

[tool.uv.sources]
torch = [ { index = "pytorch-cpu" } ]
torchvision = [ { index = "pytorch-cpu" } ]

[dependency-groups] # used for development only, requires pip >=25.1.0
stubdeps = [ # dependencies used for typehints in the stubs
    "fsspec",
    "pandas; python_version < '3.14'",
    "polars; python_version < '3.14'",
    "pyarrow; python_version < '3.14'",
]
test = [ # dependencies used for running tests
    "pytest",
    "pytest-reraise",
    "pytest-timeout",
<<<<<<< HEAD
    "pytest-xdist", #  multi-processed tests, if `-n <num_workers> | auto`
    "pytest-randomly", # randomizes test order to ensure no test dependencies, enabled on install
    "pytest-run-parallel", # multi-threaded tests, if `--parallel-threads=N --iterations=N`
=======
    "pytest-xdist",         # Parallel (multi-process)
    # "pytest-randomly",      # Randomizes order of tests 
    "pytest-timestamper",   # Adds timestamps to test output
    "pytest-run-parallel",  # For free-threading testing
>>>>>>> bd5b24f0
    "mypy",
    "coverage",
    "gcovr; python_version < '3.14'",
    "gcsfs",
    "packaging",
    "polars; python_version < '3.14'",
    "psutil",
    "py4j",
    "pyotp",
    "pyspark; python_version < '3.14'",
    "pytz",
    "requests",
    "urllib3",
    "fsspec>=2022.11.0",
    "pandas>=2.0.0; python_version < '3.14'",
    "pyarrow>=18.0.0; python_version < '3.14'",
    "torch>=2.2.2; python_version < '3.14' and (sys_platform != 'darwin' or platform_machine != 'x86_64' or python_version < '3.13')",
    "tensorflow==2.14.0; sys_platform == 'darwin' and python_version < '3.12'",
    "tensorflow-cpu>=2.14.0; sys_platform == 'linux' and platform_machine != 'aarch64' and python_version < '3.12'",
    "tensorflow-cpu>=2.14.0; sys_platform == 'win32' and python_version < '3.12'",
    "tensorflow-cpu-aws==2.15.1; sys_platform == 'linux' and platform_machine == 'aarch64' and python_version < '3.12'",
    "numpy<2; python_version < '3.12'",
    "numpy>=2; python_version >= '3.12'",
]
scripts = [ # dependencies used for running scripts
    "cxxheaderparser",
    "ipython",
    "ipywidgets",
    "numpy",
    "pandas; python_version < '3.14'",
    "pcpp",
    "polars; python_version < '3.14'",
    "pyarrow; python_version < '3.14'",
    "pytz"
]
pypi = [ # dependencies used by the pypi cleanup script
    "pyotp>=2.9.0",
    "requests>=2.32.4",
]
build = [
    "cmake>=3.29.0",
    "ninja>=1.10",
    "pybind11[global]>=2.6.0",
    "scikit_build_core>=0.11.4",
    "setuptools_scm>=8.0",
]
dev = [ # tooling like uv will install this automatically when syncing the environment
    "ruff>=0.11.13",
    {include-group = "stubdeps"},
    {include-group = "build"},
    {include-group = "test"},
    {include-group = "scripts"},
]

######################################################################################################
# DEV CONFIG
#
# Config for testig, coverage, linting and formatting
#
# Tools:
# - mypy: Static type checking for Python
# - ruff: Python linter and code formatter
# - coverage.py: Code coverage (Python and C++)
# - pytest
######################################################################################################

[tool.pytest.ini_options]
minversion = "6.0"
addopts = "-ra -q"
testpaths = ["tests"]
filterwarnings = [
    "error",
    "ignore::UserWarning",
    # Jupyter is throwing DeprecationWarnings
    "ignore:function ham() is deprecated:DeprecationWarning",
    # Pyspark is throwing these warnings
    "ignore:distutils Version classes are deprecated:DeprecationWarning",
    "ignore:is_datetime64tz_dtype is deprecated:DeprecationWarning",
]
timeout = 120  # don't let individual tests run for more than 5 minutes

[tool.coverage.run]
branch = true
source = ["duckdb"]

[tool.ruff]
line-length = 88
indent-width = 4
target-version = "py39"
fix = true
fixable = ["ALL"]
exclude = ['external/duckdb']

[tool.ruff.lint]
select = [
    "ANN", # flake8-annotations
    "B", # flake8-bugbear
    "C4", # flake8-comprehensions
    "D", # flake8-docstrings
    "E", # pycodestyle
    "EM", # flake8-errmsg
    "F", # pyflakes
    "FA", # flake8-future-annotations
    "FBT001", # flake8-boolean-trap
    "I", # isort
    "ICN", # flake8-import-conventions
    "INT", # flake8-gettext
    "PERF", # perflint
    "PIE", # flake8-pie
    "PT", # flake8-pytest-style
    "PTH", # flake8-use-pathlib
    "PYI", # flake8-pyi
    "RUF", # ruff-specific rules
    "SIM", # flake8-simplify
    "TCH", # flake8-type-checking
    "TD", # flake8-todos
    "TID", # flake8-tidy-imports
    "TRY", # tryceratops
    "UP", # pyupgrade
    "W", # pycodestyle
]
ignore = []

[tool.ruff.lint.pycodestyle]
max-doc-length = 88

[tool.ruff.lint.pydocstyle]
convention = "google"

[tool.ruff.lint.flake8-tidy-imports]
ban-relative-imports = "all"

[tool.ruff.lint.flake8-type-checking]
strict = true

[tool.ruff.format]
docstring-code-format = true
docstring-code-line-length = 88
quote-style = "double"
indent-style = "space"

######################################################################################################
# CI CONFIG
#
# Configuration for CI Workflows. Specified here instead of in the workflow yamls so you can use `cibuildwheel` locally
# (to some extent).
######################################################################################################
[tool.cibuildwheel]
build-frontend = "build[uv]"
manylinux-x86_64-image = "manylinux_2_28"
manylinux-pypy_x86_64-image = "manylinux_2_28"
manylinux-aarch64-image = "manylinux_2_28"
manylinux-pypy_aarch64-image = "manylinux_2_28"
enable = ["cpython-freethreading", "cpython-prerelease"]

[tool.cibuildwheel.linux]
environment-pass = ["SCCACHE_GHA_ENABLED", "ACTIONS_RUNTIME_TOKEN", "ACTIONS_RESULTS_URL", "ACTIONS_CACHE_SERVICE_V2", "SCCACHE_C_CUSTOM_CACHE_BUSTER", "PYTHON_GIL"]
before-build = [
  "if [ \"$(uname -m)\" = \"aarch64\" ]; then ARCH=aarch64; else ARCH=x86_64; fi",
  "curl -L https://github.com/mozilla/sccache/releases/download/v0.10.0/sccache-v0.10.0-${ARCH}-unknown-linux-musl.tar.gz | tar xz",
  "cp sccache-v0.10.0-${ARCH}-unknown-linux-musl/sccache /usr/bin",
  "sccache --show-stats"]
before-test = ["sccache --show-stats"]

[tool.cibuildwheel.macos]
environment-pass = ["SCCACHE_GHA_ENABLED", "ACTIONS_RUNTIME_TOKEN", "ACTIONS_RESULTS_URL", "ACTIONS_CACHE_SERVICE_V2", "SCCACHE_C_CUSTOM_CACHE_BUSTER", "PYTHON_GIL"]
before-build = ["brew install sccache"]

[tool.cibuildwheel.windows]
environment-pass = ["SCCACHE_GHA_ENABLED", "ACTIONS_RUNTIME_TOKEN", "ACTIONS_RESULTS_URL", "ACTIONS_CACHE_SERVICE_V2", "SCCACHE_C_CUSTOM_CACHE_BUSTER", "PYTHON_GIL"]
before-build = [
     "del \"C:\\Strawberry\\c\\bin\\ccache.exe\"",
     "choco install sccache"]

[[tool.scikit-build.overrides]]
# Windows Free-Threading 
if.platform-system = "^win32"
if.abi-flags = "t"
inherit.cmake.define = "append"
cmake.define.CMAKE_BUILD_TYPE=""
cmake.define.CMAKE_MSVC_DEBUG_INFORMATION_FORMAT="Embedded"
cmake.define.CMAKE_C_FLAGS="/Z7 /DPy_MOD_GIL_USED /DPy_GIL_DISABLED"
cmake.define.CMAKE_CXX_FLAGS="/Z7 /DPy_MOD_GIL_USED /DPy_GIL_DISABLED"
cmake.args = [
   "-G", "Ninja",
   "--log-level=DEBUG",
]
cmake.define.CMAKE_C_COMPILER_LAUNCHER=""
cmake.define.CMAKE_CXX_COMPILER_LAUNCHER=""<|MERGE_RESOLUTION|>--- conflicted
+++ resolved
@@ -227,16 +227,10 @@
     "pytest",
     "pytest-reraise",
     "pytest-timeout",
-<<<<<<< HEAD
     "pytest-xdist", #  multi-processed tests, if `-n <num_workers> | auto`
     "pytest-randomly", # randomizes test order to ensure no test dependencies, enabled on install
     "pytest-run-parallel", # multi-threaded tests, if `--parallel-threads=N --iterations=N`
-=======
-    "pytest-xdist",         # Parallel (multi-process)
-    # "pytest-randomly",      # Randomizes order of tests 
     "pytest-timestamper",   # Adds timestamps to test output
-    "pytest-run-parallel",  # For free-threading testing
->>>>>>> bd5b24f0
     "mypy",
     "coverage",
     "gcovr; python_version < '3.14'",

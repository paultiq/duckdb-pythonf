# pyproject.toml: contains most project, build, linting, formatting and ci configuration

######################################################################################################
# PROJECT CONFIG
######################################################################################################

[project]
name = "duckdb"
dynamic = ["version"]
description = "DuckDB in-process database"
readme = "README.md"
keywords = ["DuckDB", "Database", "SQL", "OLAP"]
requires-python = ">=3.9.0"
classifiers = [
    "Development Status :: 3 - Alpha",
    "License :: OSI Approved :: MIT License",
    "Operating System :: OS Independent",
    "Topic :: Database",
    "Topic :: Database :: Database Engines/Servers",
    "Topic :: Scientific/Engineering",
    "Intended Audience :: Developers",
    "Intended Audience :: Education",
    "Intended Audience :: Information Technology",
    "Intended Audience :: Science/Research",
    "Programming Language :: Python",
    "Programming Language :: Python :: 3",
    "Programming Language :: Python :: 3 :: Only",
    "Programming Language :: Python :: 3.9",
    "Programming Language :: Python :: 3.10",
    "Programming Language :: Python :: 3.11",
    "Programming Language :: Python :: 3.12",
    "Programming Language :: Python :: 3.13",
    "Programming Language :: C++",
]
authors = [{name = "DuckDB Foundation"}]
maintainers = [{name = "DuckDB Foundation"}]

[project.urls]
Documentation = "https://duckdb.org/docs/stable/clients/python/overview"
Source = "https://github.com/duckdb/duckdb-python"
Issues = "https://github.com/duckdb/duckdb-python/issues"
Changelog = "https://github.com/duckdb/duckdb/releases"

[project.optional-dependencies]
all = [ # users can install duckdb with 'duckdb[all]', which will install this list
    "ipython", # used in duckdb.query_graph
    "fsspec",  # used in duckdb.filesystem
    "numpy",   # used in duckdb.experimental.spark and in duckdb.fetchnumpy()
    "pandas; python_version < '3.14'",  # used for pandas dataframes all over the place
    "pyarrow; python_version < '3.14'", # used for pyarrow support
    "adbc_driver_manager; python_version < '3.14'", # for the adbc driver (TODO: this should live under the duckdb package)
]

######################################################################################################
# BUILD CONFIG
#
# Includes config used for building wheels, sdists and for installing
# Tools: scikit-build-core and cmake
######################################################################################################

[build-system]
build-backend = "duckdb_packaging.build_backend"
backend-path = ["./"]
requires = [
    "scikit-build-core>=0.11.4",
	"pybind11[global]>=2.6.0",
    "setuptools_scm>=8.0",
]

[tool.scikit-build]
minimum-version = "0.10"
cmake.version = ">=3.29.0"
ninja.version = ">=1.10"
ninja.make-fallback = false
metadata.version.provider = "scikit_build_core.metadata.setuptools_scm"
build.tool-args = ["-v", "-d", "stats"]

[tool.scikit-build.wheel]
cmake = true
packages.duckdb = "duckdb"

[tool.scikit-build.cmake.define]
CORE_EXTENSIONS = "core_functions;json;parquet;icu;jemalloc"

[tool.setuptools_scm]
version_scheme = "duckdb_packaging.setuptools_scm_version:version_scheme"
local_scheme = "no-local-version"
fallback_version = "0.0.1.dev1"

# Override: if COVERAGE is set then:
# - we create a RelWithDebInfo build
# - we make sure we use a persistent build dir so we get access to the .gcda files
# - we build the extension with --coverage
# note: unity builds should be enabled to speeds things up (and use significantly less space)
[[tool.scikit-build.overrides]]
if.env.COVERAGE = true
cmake.build-type = "RelWithDebInfo"
build-dir  = "build/coverage/"

# Separate override because we have to append to cmake.define with `inherit` in order not to overwrite other defines.
#   see https://scikit-build-core.readthedocs.io/en/latest/configuration/overrides.html#inheriting-for-tables-and-arrays
[[tool.scikit-build.overrides]]
if.env.COVERAGE = true
inherit.cmake.define = "append"
cmake.define.CMAKE_CXX_FLAGS = "--coverage -O0"
cmake.define.CMAKE_C_FLAGS = "--coverage -O0"
cmake.define.CMAKE_SHARED_LINKER_FLAGS = "--coverage"

# Override: if we're in editable mode then make sure a build dir is set. Note that COVERAGE runs have their own
#   build-dir, and we don't want to interfere with that. We're also disabling unity builds to help with debugging.
[[tool.scikit-build.overrides]]
if.state = "editable"
if.env.COVERAGE = false
build-dir = "build/debug/"
editable.rebuild = true
editable.mode = "redirect"
cmake.build-type = "Debug"

# Separate override because we have to append to cmake.define with `inherit` in order not to overwrite other defines.
#   see https://scikit-build-core.readthedocs.io/en/latest/configuration/overrides.html#inheriting-for-tables-and-arrays
[[tool.scikit-build.overrides]]
if.state = "editable"
if.env.COVERAGE = false
inherit.cmake.define = "append"
cmake.define.DISABLE_UNITY = "1"

[[tool.scikit-build.overrides]]
if.platform-system = "^win32"
cmake.args = [
   "-G", "Ninja",
   "--log-level=DEBUG",
]

[tool.scikit-build.sdist]
include = [
    "README.md",
    "LICENSE",

    # Build configuration
    "pyproject.toml",
    "CMakeLists.txt",
    "cmake/**",

    # Source code
    "src/**",
    "duckdb/**",
    "duckdb_packaging/**",
    "adbc_driver_duckdb/**",

    # Generated during sdist build, contains git describe string for duckdb
    "duckdb_packaging/duckdb_version.txt",

    # -------------- DuckDB submodule includes
    # Core DuckDB source and build system
    "external/duckdb/LICENSE",
    "external/duckdb/src/**",
    "external/duckdb/CMakeLists.txt",
    "external/duckdb/DuckDBConfig.cmake.in",
    "external/duckdb/DuckDBConfigVersion.cmake.in",

    # Third-party libraries and extensions
    "external/duckdb/third_party/**",
    "external/duckdb/extension/**",

    # Can't avoid including a small subset of ./tools and ./.github
    "external/duckdb/tools/CMakeLists.txt",
    "external/duckdb/tools/utils/test_platform.cpp",
    "external/duckdb/.github/config/out_of_tree_extensions.cmake",
    "external/duckdb/.github/config/in_tree_extensions.cmake",
]
exclude = [
    "/*",
    "/.*",
]

######################################################################################################
# TEST AND DEV DEPENDENCY CONFIG
#
# !!! HERE BE (CI) DRAGONS !!!
#
# This section has dependency groups for testing and development. Tread carefully, the current setup makes sure that
# test dependencies can be installed on as many platforms we build wheel for. Especially picky are:
# - tensorflow: we can only run tests on cp39-cp311, for osx there is no tensorflow-cpu, for windows we need
#          tensorflow-cpu-aws and there is no distribution availalbe for Linux aarch64.
# - torch: since we can't use gpu acceleration, we need to rely on torch-cpu, which isn't available on pypi. We use
#          `tool.uv.index` and `tool.uv.sources` to make sure the official pytorch index is used. Even there, we don't
#          have a wheel available for x86_64 OSX + cp313.
# - numpy: tensorflow doesn't play nice with numpy>2 so for every platform that can run tensorflow (cp39-cp311) we use
#          numpy<2. numpy<2 has no wheels for cp31[2|3], meaning an sdist will be used. However, on Windows amd64 +
#          cp313 this results in a segfault / access violation. To get around this, we install numpy>=2 on all >=cp312
#          platforms.
######################################################################################################

[tool.uv]
default-groups = ["dev"]
# `tool.uv.environments` and `tool.uv.required-environments` are used for dependency resolving. These settings should
# make sure that all test and dev dependencies can be resolved on these platforms, which are all platforms we currently
# build wheels for.
# See https://docs.astral.sh/uv/concepts/resolution/#universal-resolution
environments = [ # no need to resolve packages beyond these platforms with uv...
    "python_version >= '3.9' and sys_platform == 'darwin' and platform_machine == 'arm64'",
    "python_version >= '3.9' and sys_platform == 'darwin' and platform_machine == 'x86_64'",
    "python_version >= '3.9' and sys_platform == 'win32' and platform_machine == 'AMD64'",
    "python_version >= '3.9' and sys_platform == 'linux' and platform_machine == 'x86_64'",
    "python_version >= '3.9' and sys_platform == 'linux' and platform_machine == 'aarch64'",
]
required-environments = [ # ... but do always resolve for all of them
    "python_version >= '3.9' and sys_platform == 'darwin' and platform_machine == 'arm64'",
    "python_version >= '3.9' and sys_platform == 'darwin' and platform_machine == 'x86_64'",
    "python_version >= '3.9' and sys_platform == 'win32' and platform_machine == 'AMD64'",
    "python_version >= '3.9' and sys_platform == 'linux' and platform_machine == 'x86_64'",
    "python_version >= '3.9' and sys_platform == 'linux' and platform_machine == 'aarch64'",
]
prerelease = "if-necessary-or-explicit" # for 3.14

# We just need pytorch for tests, wihtout GPU acceleration. PyPI doesn't host a cpu-only version for Linux, so we have
# to configure the index url for cpu-only pytorch manually
[[tool.uv.index]]
name = "pytorch-cpu"
url = "https://download.pytorch.org/whl/cpu"
explicit = true

[tool.uv.sources]
torch = [ { index = "pytorch-cpu" } ]
torchvision = [ { index = "pytorch-cpu" } ]

[dependency-groups] # used for development only, requires pip >=25.1.0
stubdeps = [ # dependencies used for typehints in the stubs
    "fsspec",
    "pandas; python_version < '3.14'",
    "polars; python_version < '3.14'",
    "pyarrow; python_version < '3.14'",
]
test = [ # dependencies used for running tests
    "pytest",
    "pytest-reraise",
    "pytest-timeout",
<<<<<<< HEAD
    "pytest-xdist",
    "pytest-randomly",
=======
    "pytest-xdist", #  multi-processed tests, if `-n <num_workers> | auto`
    "pytest-randomly", # randomizes test order to ensure no test dependencies, enabled on install
>>>>>>> ca15b9ee
    "mypy",
    "coverage",
    "gcovr; python_version < '3.14'",
    "gcsfs",
    "packaging",
    "polars; python_version < '3.14'",
    "psutil",
    "py4j",
    "pyotp",
    "pyspark; python_version < '3.14'",
    "pytz",
    "requests",
    "urllib3",
    "fsspec>=2022.11.0",
    "pandas>=2.0.0; python_version < '3.14'",
    "pyarrow>=18.0.0; python_version < '3.14'",
    "torch>=2.2.2; python_version < '3.14' and (sys_platform != 'darwin' or platform_machine != 'x86_64' or python_version < '3.13')",
    "tensorflow==2.14.0; sys_platform == 'darwin' and python_version < '3.12'",
    "tensorflow-cpu>=2.14.0; sys_platform == 'linux' and platform_machine != 'aarch64' and python_version < '3.12'",
    "tensorflow-cpu>=2.14.0; sys_platform == 'win32' and python_version < '3.12'",
    "tensorflow-cpu-aws==2.15.1; sys_platform == 'linux' and platform_machine == 'aarch64' and python_version < '3.12'",
    "numpy<2; python_version < '3.12'",
    "numpy>=2; python_version >= '3.12'",
]
scripts = [ # dependencies used for running scripts
    "cxxheaderparser",
    "ipython",
    "ipywidgets",
    "numpy",
    "pandas; python_version < '3.14'",
    "pcpp",
    "polars; python_version < '3.14'",
    "pyarrow; python_version < '3.14'",
    "pytz"
]
pypi = [ # dependencies used by the pypi cleanup script
    "pyotp>=2.9.0",
    "requests>=2.32.4",
]
build = [
    "cmake>=3.29.0",
    "ninja>=1.10",
    "pybind11[global]>=2.6.0",
    "scikit_build_core>=0.11.4",
    "setuptools_scm>=8.0",
]
dev = [ # tooling like uv will install this automatically when syncing the environment
    "ruff>=0.11.13",
    {include-group = "stubdeps"},
    {include-group = "build"},
    {include-group = "test"},
    {include-group = "scripts"},
]

######################################################################################################
# DEV CONFIG
#
# Config for testig, coverage, linting and formatting
#
# Tools:
# - mypy: Static type checking for Python
# - ruff: Python linter and code formatter
# - coverage.py: Code coverage (Python and C++)
# - pytest
######################################################################################################

[tool.pytest.ini_options]
minversion = "6.0"
addopts = "-ra -q"
testpaths = ["tests"]
filterwarnings = [
    "error",
    "ignore::UserWarning",
    # Jupyter is throwing DeprecationWarnings
    "ignore:function ham() is deprecated:DeprecationWarning",
    # Pyspark is throwing these warnings
    "ignore:distutils Version classes are deprecated:DeprecationWarning",
    "ignore:is_datetime64tz_dtype is deprecated:DeprecationWarning",
]
timeout = 600  # don't let individual tests "hang"

[tool.coverage.run]
branch = true
source = ["duckdb"]

[tool.ruff]
line-length = 88
indent-width = 4
target-version = "py39"
fix = true
fixable = ["ALL"]
exclude = ['external/duckdb']

[tool.ruff.lint]
select = [
    "ANN", # flake8-annotations
    "B", # flake8-bugbear
    "C4", # flake8-comprehensions
    "D", # flake8-docstrings
    "E", # pycodestyle
    "EM", # flake8-errmsg
    "F", # pyflakes
    "FA", # flake8-future-annotations
    "FBT001", # flake8-boolean-trap
    "I", # isort
    "ICN", # flake8-import-conventions
    "INT", # flake8-gettext
    "PERF", # perflint
    "PIE", # flake8-pie
    "PT", # flake8-pytest-style
    "PTH", # flake8-use-pathlib
    "PYI", # flake8-pyi
    "RUF", # ruff-specific rules
    "SIM", # flake8-simplify
    "TCH", # flake8-type-checking
    "TD", # flake8-todos
    "TID", # flake8-tidy-imports
    "TRY", # tryceratops
    "UP", # pyupgrade
    "W", # pycodestyle
]
ignore = []

[tool.ruff.lint.pycodestyle]
max-doc-length = 88

[tool.ruff.lint.pydocstyle]
convention = "google"

[tool.ruff.lint.flake8-tidy-imports]
ban-relative-imports = "all"

[tool.ruff.lint.flake8-type-checking]
strict = true

[tool.ruff.format]
docstring-code-format = true
docstring-code-line-length = 88
quote-style = "double"
indent-style = "space"

######################################################################################################
# CI CONFIG
#
# Configuration for CI Workflows. Specified here instead of in the workflow yamls so you can use `cibuildwheel` locally
# (to some extent).
######################################################################################################
[tool.cibuildwheel]
build-frontend = "build[uv]"
manylinux-x86_64-image = "manylinux_2_28"
manylinux-pypy_x86_64-image = "manylinux_2_28"
manylinux-aarch64-image = "manylinux_2_28"
manylinux-pypy_aarch64-image = "manylinux_2_28"
enable = ["cpython-freethreading", "cpython-prerelease"]

[tool.cibuildwheel.linux]
before-build = ["yum install -y ccache"]

[tool.cibuildwheel.macos]
before-build = ["brew install ccache"]

[tool.cibuildwheel.windows]
# Strawberry ccache is already installed on the cibuildwheel images
before-build = []<|MERGE_RESOLUTION|>--- conflicted
+++ resolved
@@ -235,13 +235,8 @@
     "pytest",
     "pytest-reraise",
     "pytest-timeout",
-<<<<<<< HEAD
-    "pytest-xdist",
-    "pytest-randomly",
-=======
     "pytest-xdist", #  multi-processed tests, if `-n <num_workers> | auto`
     "pytest-randomly", # randomizes test order to ensure no test dependencies, enabled on install
->>>>>>> ca15b9ee
     "mypy",
     "coverage",
     "gcovr; python_version < '3.14'",

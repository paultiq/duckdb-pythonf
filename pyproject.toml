--- conflicted
+++ resolved
@@ -227,13 +227,9 @@
     "pytest",
     "pytest-reraise",
     "pytest-timeout",
-<<<<<<< HEAD
     "pytest-run-parallel",
-    "pytest-xdist",
-=======
     "pytest-xdist", #  multi-processed tests, if `-n <num_workers> | auto`
     "pytest-randomly", # randomizes test order to ensure no test dependencies, enabled on install
->>>>>>> ca15b9ee
     "mypy",
     "coverage",
     "gcovr; python_version < '3.14'",

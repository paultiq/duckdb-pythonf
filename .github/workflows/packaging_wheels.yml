--- conflicted
+++ resolved
@@ -32,11 +32,11 @@
       matrix:
         python: [ cp314t ] # cp39, cp310, cp311, cp312, cp313, cp314t, 
         platform:
-          - { os: windows-2025,     arch: amd64,      cibw_system: win }
+          #- { os: windows-2025,     arch: amd64,      cibw_system: win }
           - { os: ubuntu-latest,     arch: x86_64,     cibw_system: manylinux }
           # - { os: ubuntu-24.04-arm, arch: aarch64,    cibw_system: manylinux }
           #- { os: macos-15,         arch: arm64,      cibw_system: macosx }
-          - { os: macos-26,         arch: arm64,      cibw_system: macosx }
+          #- { os: macos-26,         arch: arm64,      cibw_system: macosx }
           # - { os: macos-15,         arch: universal2, cibw_system: macosx }
           # - { os: macos-13,         arch: x86_64,     cibw_system: macosx }
         minimal:
@@ -67,7 +67,7 @@
         uv export --only-group test --no-emit-project --output-file pylock.toml --directory {project} --quiet &&
         uv pip install -r pylock.toml
       CIBW_TEST_COMMAND: >
-        uv run -v pytest ${{ inputs.testsuite == 'fast' && './tests/fast' || './tests' }} --verbose --ignore=./tests/stubs --durations=5 -n 2 &&
+        uv run -v pytest tests --verbose --ignore=./tests/stubs --durations=5 -n 2 &&
         uv run -v pytest ./tests/fast/threading --durations=5 --parallel-threads=10 --iterations=5 -n 2
 
       # sccache configuration with path normalization fixes
@@ -114,7 +114,6 @@
           cache-suffix: -${{ matrix.python }}-${{ matrix.platform.cibw_system }}_${{ matrix.platform.arch }}
           python-version: ${{ matrix.python }}
 
-<<<<<<< HEAD
       # # Install Astral UV, which will be used as build-frontend for cibuildwheel
       # - name: Install UV
       #   shell: bash
@@ -129,13 +128,6 @@
       # Load MSVC environment, needed for Windows - ninja builds
       - uses: ilammy/msvc-dev-cmd@v1
         if: ${{ matrix.python == 'cp314t' && matrix.platform.cibw_system == 'win' }}
-=======
-      # Load MSVC environment, needed for Windows - ninja builds
-      # Without this, the linking step will fail.
-      # Note: CIBW uses the host environment for windows, rather than an isolated container
-      - uses: ilammy/msvc-dev-cmd@v1
-        if: ${{ matrix.platform.cibw_system == 'win' }}
->>>>>>> 8e35233d
         with:
           arch: ${{ matrix.platform.arch }}
 
@@ -144,7 +136,6 @@
         env:
           CIBW_ARCHS: ${{ matrix.platform.arch == 'amd64' && 'AMD64' || matrix.platform.arch }}
           CIBW_BUILD: ${{ matrix.python }}-${{ matrix.platform.cibw_system }}_${{ matrix.platform.arch }}
-<<<<<<< HEAD
           CIBW_BUILD_FRONTEND: "build[uv]; args: --no-isolation"
           UV_PYTHON: ${{ matrix.python }}
           UV_PROJECT_ENVIRONMENT: /project/.venv
@@ -223,15 +214,6 @@
             echo "Installing build dependencies..." &&
             uv pip install scikit-build-core "pybind11[global]>=2.6.0" setuptools-scm "cmake>=3.29.0" "ninja>=1.10" &&
             choco install sccache
-=======
-          # PYTHON_GIL=1: Suppresses the RuntimeWarning that the GIL is enabled on free-threaded builds.
-          # TODO: Remove PYTHON_GIL=1 when free-threaded is supported.
-          # CMAKE_BUILD_TYPE=Release: Override Debug default when MSVC dev environment is loaded
-          CIBW_ENVIRONMENT: PYTHON_GIL=1
-          # For Windows, msvc-dev-cmd sets build to Debug. So, override it back to Release. 
-          # This is a problem because Debug enables Jemalloc, which fails to build on Windows
-          CIBW_ENVIRONMENT_WINDOWS: PYTHON_GIL=1 CMAKE_BUILD_TYPE=Release
->>>>>>> 8e35233d
       - name: Upload wheel
         uses: actions/upload-artifact@v4
         with:

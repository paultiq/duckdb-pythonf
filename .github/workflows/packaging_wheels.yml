name: Wheels packaging
on:
  workflow_call:
    inputs:
      minimal:
        type: boolean
        description: Build a minimal set of wheels to do a sanity check
        default: false
      testsuite:
        type: string
        description: Testsuite to run (none, fast, all)
        required: true
        default: all
      duckdb-python-sha:
        type: string
        description: The commit or ref to build against (defaults to latest commit of current ref)
        required: false
      duckdb-sha:
        type: string
        description: Override the DuckDB submodule commit or ref to build against
        required: false
      set-version:
        description: Force version (vX.Y.Z-((rc|post)N))
        required: false
        type: string

jobs:
  build_wheels:
    name: 'Wheel: ${{ matrix.python }}-${{ matrix.platform.cibw_system }}_${{ matrix.platform.arch }}'
    permissions:
      actions: write  # For GitHub Actions cache write access
      id-token: write
      contents: read
    strategy:
      fail-fast: false
      matrix:
        python: [ cp314t ]  # cp39, cp310, cp311, cp312, cp313, cp314, cp314t 
        platform:
          - { os: windows-2025,     arch: amd64,      cibw_system: win }
<<<<<<< HEAD
          # - { os: ubuntu-24.04,     arch: x86_64,     cibw_system: manylinux }
=======
          - { os: ubuntu-24.04,     arch: x86_64,     cibw_system: manylinux }
>>>>>>> 27ce6618
          # - { os: ubuntu-24.04-arm, arch: aarch64,    cibw_system: manylinux }
          # - { os: macos-15,         arch: arm64,      cibw_system: macosx }
          # - { os: macos-15,         arch: universal2, cibw_system: macosx }
          # - { os: macos-13,         arch: x86_64,     cibw_system: macosx }
        minimal:
          - ${{ inputs.minimal }}
        exclude:
          - { minimal: true, python: cp310 }
          - { minimal: true, python: cp311 }
          - { minimal: true, python: cp312 }
          - { minimal: true, platform: { arch: universal2 } }
    runs-on: ${{ matrix.platform.os }}
    env:
      CIBW_TEST_SKIP: ${{ inputs.testsuite == 'none' && '*' || '*-macosx_universal2' }}
      CIBW_TEST_SOURCES: tests
      CIBW_BEFORE_TEST: >
        uv export --only-group test --no-emit-project --output-file pylock.toml --directory {project} &&
        uv pip install -r pylock.toml
      CIBW_TEST_COMMAND: >
        sccache --show-stats && 
        uv run -v pytest ${{ inputs.testsuite == 'fast' && './tests/fast' || './tests' }} --verbose --ignore=./tests/stubs 
      SCCACHE_C_CUSTOM_CACHE_BUSTER: ${{ toJSON(matrix) }}
      PYTHON_GIL: "1"  
      # Needed for 3.14t to indicate that it's OK to enable the GIL. Noop for other versions.
    steps:
      - name: Setup S3 Cache
        uses: aws-actions/configure-aws-credentials@v4
        with:
          role-to-assume: ${{ secrets.AWS_ROLE_ARN }}
          aws-region: us-east-1
      - name: Setup GHA Cache
        if: ${{ false }}
        uses: actions/github-script@v7
        with:
          script: |
            core.exportVariable('ACTIONS_RESULTS_URL', process.env.ACTIONS_RESULTS_URL || '');
            core.exportVariable('ACTIONS_RUNTIME_TOKEN', process.env.ACTIONS_RUNTIME_TOKEN || '');
          # SCCACHE_GHA_ENABLED=on
          # ACTIONS_CACHE_SERVICE_V2: "1"  
          # SCCACHE_GHA_ENABLED: "on"
      - name: Checkout DuckDB Python
        uses: actions/checkout@v5
        with:
          ref: ${{ inputs.duckdb-python-sha }}
          fetch-depth: 0
          submodules: true
      # The host doesn't need sccache, only the cibuildwheel container
      # - name: Setup sccache  # idea from https://github.com/pypa/cibuildwheel/issues/1030
      #   uses: mozilla-actions/sccache-action@v0.0.9
      #   with:
      #     version: "v0.10.0"

      - name: Checkout DuckDB
        shell: bash
        if: ${{ inputs.duckdb-sha }}
        run: |
          cd external/duckdb
          git fetch origin
          git checkout ${{ inputs.duckdb-sha }}
      # Make sure that OVERRIDE_GIT_DESCRIBE is propagated to cibuildwhel's env, also when it's running linux builds
      - name: Set OVERRIDE_GIT_DESCRIBE
        if: ${{ inputs.set-version != '' }}
        run: echo "CIBW_ENVIRONMENT=OVERRIDE_GIT_DESCRIBE=${{ inputs.set-version }} SKBUILD_BUILD_DIR=build/${{ matrix.python }}-${{ matrix.platform.arch }}" >> $GITHUB_ENV
      # Install Astral UV, which will be used as build-frontend for cibuildwheel
      - uses: astral-sh/setup-uv@v6
        with:
          version: "0.8.16"
          enable-cache: true
          activate-environment: true
          cache-suffix: -${{ matrix.python }}-${{ matrix.platform.cibw_system }}_${{ matrix.platform.arch }}
          python-version: ${{ matrix.python }}
      - name: Install cibuildwheel
        run: |
          echo "Installed uv version is ${{ steps.setup-uv.outputs.uv-version }}"
          uv pip install cibuildwheel==3.1.4
      - name: Build${{ inputs.testsuite != 'none' && ' and test ' || ' ' }}wheels (Windows)
        if: matrix.platform.cibw_system == 'win'
        shell: cmd
        run: |
          for /f "usebackq tokens=*" %%i in (`"%ProgramFiles(x86)%\Microsoft Visual Studio\Installer\vswhere.exe" -latest -products * -requires Microsoft.VisualStudio.Component.VC.Tools.x86.x64 -property installationPath`) do (
            echo Setting up x64 build environment...
            call "%%i\VC\Auxiliary\Build\vcvars64.bat"
            echo Verifying compiler paths:
            where cl
            echo VCINSTALLDIR=%VCINSTALLDIR%
            echo Platform=%Platform%
            uv run --no-sync python -m cibuildwheel --output-dir wheelhouse
          )
        env:
          CIBW_ARCHS: ${{ matrix.platform.arch == 'amd64' && 'AMD64' || matrix.platform.arch }}
          CIBW_BUILD: ${{ matrix.python }}-${{ matrix.platform.cibw_system }}_${{ matrix.platform.arch }}
          CIBW_ENVIRONMENT_WINDOWS: SKBUILD_BUILD_DIR=build/${{ matrix.python }}-${{ matrix.platform.arch }} CMAKE_VERBOSE_MAKEFILE=ON
          CIBW_BUILD_VERBOSITY: 3
      - name: Build${{ inputs.testsuite != 'none' && ' and test ' || ' ' }}wheels (Non-Windows)
        if: matrix.platform.cibw_system != 'win'
        run: uv run --no-sync python -m cibuildwheel --output-dir wheelhouse
        env:
          CIBW_ARCHS: ${{ matrix.platform.arch == 'amd64' && 'AMD64' || matrix.platform.arch }}
          CIBW_BUILD: ${{ matrix.python }}-${{ matrix.platform.cibw_system }}_${{ matrix.platform.arch }}
          # SCCACHE_LOG=debug SCCACHE_NO_DAEMON=1
          CIBW_ENVIRONMENT_LINUX: SKBUILD_BUILD_DIR=build/${{ matrix.python }}-${{ matrix.platform.arch }} CMAKE_C_COMPILER_LAUNCHER="" CMAKE_CXX_COMPILER_LAUNCHER="" SCCACHE_BUCKET=${{ secrets.SCCACHE_BUCKET }} SCCACHE_REGION=${{ secrets.SCCACHE_REGION }}
          CIBW_ENVIRONMENT_PASS_LINUX: AWS_ACCESS_KEY_ID AWS_SECRET_ACCESS_KEY AWS_SESSION_TOKEN AWS_REGION AWS_DEFAULT_REGION PYTHON_GIL

          CIBW_ENVIRONMENT_MACOS: SKBUILD_BUILD_DIR=build/${{ matrix.python }}-${{ matrix.platform.arch }} CMAKE_C_COMPILER_LAUNCHER="" CMAKE_CXX_COMPILER_LAUNCHER=""
          CIBW_ENVIRONMENT_PASS_MACOS: AWS_ACCESS_KEY_ID AWS_SECRET_ACCESS_KEY AWS_SESSION_TOKEN AWS_REGION AWS_DEFAULT_REGION PYTHON_GIL

          CIBW_ENVIRONMENT_WINDOWS: SKBUILD_BUILD_DIR=build/${{ matrix.python }}-${{ matrix.platform.arch }} CMAKE_C_COMPILER_LAUNCHER="" CMAKE_CXX_COMPILER_LAUNCHER=""
          CIBW_ENVIRONMENT_PASS_WINDOWS: SKBUILD_BUILD_DIR=build/${{ matrix.python }}-${{ matrix.platform.arch }} CMAKE_C_COMPILER_LAUNCHER="" CMAKE_CXX_COMPILER_LAUNCHER="" SCCACHE_BUCKET=${{ secrets.SCCACHE_BUCKET }} SCCACHE_REGION=${{ secrets.SCCACHE_REGION }}

          CIBW_BUILD_VERBOSITY: 3
          CIBW_REPAIR_WHEEL_COMMAND_LINUX: |
            sccache --show-stats
            auditwheel repair -w {dest_dir} {wheel}
      - name: Upload wheel
        uses: actions/upload-artifact@v4
        with:
          name: wheel-${{ matrix.python }}-${{ matrix.platform.cibw_system }}_${{ matrix.platform.arch }}
          path: wheelhouse/*.whl
          compression-level: 0<|MERGE_RESOLUTION|>--- conflicted
+++ resolved
@@ -37,11 +37,7 @@
         python: [ cp314t ]  # cp39, cp310, cp311, cp312, cp313, cp314, cp314t 
         platform:
           - { os: windows-2025,     arch: amd64,      cibw_system: win }
-<<<<<<< HEAD
           # - { os: ubuntu-24.04,     arch: x86_64,     cibw_system: manylinux }
-=======
-          - { os: ubuntu-24.04,     arch: x86_64,     cibw_system: manylinux }
->>>>>>> 27ce6618
           # - { os: ubuntu-24.04-arm, arch: aarch64,    cibw_system: manylinux }
           # - { os: macos-15,         arch: arm64,      cibw_system: macosx }
           # - { os: macos-15,         arch: universal2, cibw_system: macosx }

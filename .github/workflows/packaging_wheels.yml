--- conflicted
+++ resolved
@@ -30,11 +30,7 @@
     strategy:
       fail-fast: false
       matrix:
-<<<<<<< HEAD
-        python: [ cp39, cp310, cp311, cp312, cp313, cp314, cp314t ]
-=======
         python: [ cp313, cp314t ] # cp39, cp310, cp311, cp312, cp313, cp314, 
->>>>>>> bd5b24f0
         platform:
           # - { os: windows-2025,     arch: amd64,      cibw_system: win }
           - { os: ubuntu-24.04,     arch: x86_64,     cibw_system: manylinux }
@@ -109,11 +105,7 @@
           CIBW_BUILD: ${{ matrix.python }}-${{ matrix.platform.cibw_system }}_${{ matrix.platform.arch }}
           # PYTHON_GIL=1: Suppresses the RuntimeWarning that the GIL is enabled on free-threaded builds. 
           # TODO: Remove PYTHON_GIL=1 when free-threaded is supported. 
-<<<<<<< HEAD
-          CIBW_ENVIRONMENT: PYTHON_GIL=1
-=======
           CIBW_ENVIRONMENT: PYTHON_GIL=1 CMAKE_C_COMPILER_LAUNCHER="" CMAKE_CXX_COMPILER_LAUNCHER="" 
->>>>>>> bd5b24f0
       - name: Upload wheel
         uses: actions/upload-artifact@v4
         with:

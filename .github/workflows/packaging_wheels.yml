--- conflicted
+++ resolved
@@ -58,16 +58,12 @@
         uv export --only-group test --no-emit-project --output-file pylock.toml --directory {project} --quiet &&
         uv pip install -r pylock.toml
       CIBW_TEST_COMMAND: >
-<<<<<<< HEAD
-        uv run -v pytest ${{ inputs.testsuite == 'fast' && './tests/fast' || './tests' }} --verbose --ignore=./tests/stubs --durations=5
+        uv run -v -n 2 pytest ${{ inputs.testsuite == 'fast' && './tests/fast' || './tests' }} --verbose --ignore=./tests/stubs --durations=5
       SCCACHE_GHA_ENABLED: "on"
       SCCACHE_C_CUSTOM_CACHE_BUSTER: ${{ toJSON(matrix) }}
       ACTIONS_CACHE_SERVICE_V2: "1"  
       PYTHON_GIL: "1"  
-=======
-        uv run -v pytest -n 2 ${{ inputs.testsuite == 'fast' && './tests/fast' || './tests' }} --verbose --ignore=./tests/stubs
 
->>>>>>> ca15b9ee
     steps:
       - name: Checkout DuckDB Python
         uses: actions/checkout@v5

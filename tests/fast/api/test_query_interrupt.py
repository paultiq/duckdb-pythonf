import duckdb
import time
import pytest
import platform
import threading
import _thread as thread


def send_keyboard_interrupt():
<<<<<<< HEAD
    # Wait a little, so we're sure the 'execute' has started
    time.sleep(1)
    # Send an interrupt to the main thread
=======
    time.sleep(0.1)
>>>>>>> ca15b9ee
    thread.interrupt_main()


class TestQueryInterruption(object):
    
    @pytest.mark.xfail(
        condition=platform.system() == "Emscripten",
        reason="Emscripten builds cannot use threads",
    )
    @pytest.mark.timeout(15)
    def test_keyboard_interruption(self):
        con = duckdb.connect()
        thread = threading.Thread(target=send_keyboard_interrupt)
        # Start the thread
        thread.start()
        try:
<<<<<<< HEAD
            con.execute('select * from range(100000) t1,range(100000) t2').fetchall()
        except RuntimeError:
            # If this is not reached, we could not cancel the query before it completed
            # indicating that the query interruption functionality is broken
            assert True
        except KeyboardInterrupt:
            pytest.fail()
        thread.join()
=======
            with pytest.raises((KeyboardInterrupt, RuntimeError)):
                res = con.execute('select * from range(100000) t1,range(100000) t2').fetchall()
        finally:
            # Ensure the thread completes regardless of what happens
            thread.join()
>>>>>>> ca15b9ee
<|MERGE_RESOLUTION|>--- conflicted
+++ resolved
@@ -7,13 +7,9 @@
 
 
 def send_keyboard_interrupt():
-<<<<<<< HEAD
     # Wait a little, so we're sure the 'execute' has started
     time.sleep(1)
     # Send an interrupt to the main thread
-=======
-    time.sleep(0.1)
->>>>>>> ca15b9ee
     thread.interrupt_main()
 
 
@@ -30,7 +26,6 @@
         # Start the thread
         thread.start()
         try:
-<<<<<<< HEAD
             con.execute('select * from range(100000) t1,range(100000) t2').fetchall()
         except RuntimeError:
             # If this is not reached, we could not cancel the query before it completed
@@ -38,11 +33,4 @@
             assert True
         except KeyboardInterrupt:
             pytest.fail()
-        thread.join()
-=======
-            with pytest.raises((KeyboardInterrupt, RuntimeError)):
-                res = con.execute('select * from range(100000) t1,range(100000) t2').fetchall()
-        finally:
-            # Ensure the thread completes regardless of what happens
-            thread.join()
->>>>>>> ca15b9ee
+        thread.join()